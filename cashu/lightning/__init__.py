--- conflicted
+++ resolved
@@ -5,11 +5,8 @@
 from .corelightningrest import CoreLightningRestWallet  # noqa: F401
 from .fake import FakeWallet  # noqa: F401
 from .lnbits import LNbitsWallet  # noqa: F401
-<<<<<<< HEAD
+from .lnd_grpc.lnd_grpc import LndRPCWallet  # noqa: F401
 from .lnbits_usd import LNbitsUSDWallet  # noqa: F401
-=======
-from .lnd_grpc.lnd_grpc import LndRPCWallet  # noqa: F401
->>>>>>> 77ba3564
 from .lndrest import LndRestWallet  # noqa: F401
 from .strike import StrikeWallet  # noqa: F401
 
