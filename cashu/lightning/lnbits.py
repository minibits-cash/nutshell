# type: ignore
import asyncio
import json
from typing import AsyncGenerator, Optional

import httpx
from bolt11 import (
    decode,
)

from ..core.base import Amount, MeltQuote, Unit
from ..core.helpers import fee_reserve
<<<<<<< HEAD
from ..core.base import PostMeltQuoteRequest
=======
from ..core.models import PostMeltQuoteRequest
>>>>>>> 40e60c0e
from ..core.settings import settings
from .base import (
    InvoiceResponse,
    LightningBackend,
    PaymentQuoteResponse,
    PaymentResponse,
    PaymentStatus,
    StatusResponse,
)


class LNbitsWallet(LightningBackend):
    """https://github.com/lnbits/lnbits"""

    supported_units = set([Unit.sat])
    unit = Unit.sat
    supports_incoming_payment_stream: bool = True

    def __init__(self, unit: Unit = Unit.sat, **kwargs):
        self.assert_unit_supported(unit)
        self.unit = unit
        self.endpoint = settings.mint_lnbits_endpoint
        self.client = httpx.AsyncClient(
            verify=not settings.debug,
            headers={"X-Api-Key": settings.mint_lnbits_key},
        )

    async def status(self) -> StatusResponse:
        try:
            r = await self.client.get(url=f"{self.endpoint}/api/v1/wallet", timeout=15)
            r.raise_for_status()
        except Exception as exc:
            return StatusResponse(
                error_message=f"Failed to connect to {self.endpoint} due to: {exc}",
                balance=0,
            )

        try:
            data: dict = r.json()
        except Exception:
            return StatusResponse(
                error_message=(
                    f"Received invalid response from {self.endpoint}: {r.text}"
                ),
                balance=0,
            )
        if "detail" in data:
            return StatusResponse(
                error_message=f"LNbits error: {data['detail']}", balance=0
            )

        return StatusResponse(error_message=None, balance=data["balance"])

    async def create_invoice(
        self,
        amount: Amount,
        memo: Optional[str] = None,
        description_hash: Optional[bytes] = None,
        unhashed_description: Optional[bytes] = None,
    ) -> InvoiceResponse:
        self.assert_unit_supported(amount.unit)

        data = {"out": False, "amount": amount.to(Unit.sat).amount}
        if description_hash:
            data["description_hash"] = description_hash.hex()
        if unhashed_description:
            data["unhashed_description"] = unhashed_description.hex()

        data["memo"] = memo or ""
        try:
            r = await self.client.post(
                url=f"{self.endpoint}/api/v1/payments", json=data
            )
            r.raise_for_status()
        except Exception:
            return InvoiceResponse(
                ok=False,
                error_message=r.json()["detail"],
            )

        data = r.json()
        checking_id, payment_request = data["checking_id"], data["payment_request"]

        return InvoiceResponse(
            ok=True,
            checking_id=checking_id,
            payment_request=payment_request,
        )

    async def pay_invoice(
        self, quote: MeltQuote, fee_limit_msat: int
    ) -> PaymentResponse:
        try:
            r = await self.client.post(
                url=f"{self.endpoint}/api/v1/payments",
                json={"out": True, "bolt11": quote.request},
                timeout=None,
            )
            r.raise_for_status()
        except Exception:
            return PaymentResponse(error_message=r.json()["detail"])
        if r.status_code > 299:
            return PaymentResponse(error_message=(f"HTTP status: {r.reason_phrase}",))
        if "detail" in r.json():
            return PaymentResponse(error_message=(r.json()["detail"],))

        data: dict = r.json()
        checking_id = data["payment_hash"]

        # we do this to get the fee and preimage
        payment: PaymentStatus = await self.get_payment_status(checking_id)

        return PaymentResponse(
            ok=True,
            checking_id=checking_id,
            fee=payment.fee,
            preimage=payment.preimage,
        )

    async def get_invoice_status(self, checking_id: str) -> PaymentStatus:
        try:
            r = await self.client.get(
                url=f"{self.endpoint}/api/v1/payments/{checking_id}"
            )
            r.raise_for_status()
        except Exception:
            return PaymentStatus(paid=None)
        data: dict = r.json()
        if data.get("detail"):
            return PaymentStatus(paid=None)
        return PaymentStatus(paid=r.json()["paid"])

    async def get_payment_status(self, checking_id: str) -> PaymentStatus:
        try:
            r = await self.client.get(
                url=f"{self.endpoint}/api/v1/payments/{checking_id}"
            )
            r.raise_for_status()
        except Exception:
            return PaymentStatus(paid=None)
        data = r.json()
        if "paid" not in data and "details" not in data:
            return PaymentStatus(paid=None)

        paid_value = None
        if data["paid"]:
            paid_value = True
        elif not data["paid"] and data["details"]["pending"]:
            paid_value = None
        elif not data["paid"] and not data["details"]["pending"]:
            paid_value = False
        else:
            raise ValueError(f"unexpected value for paid: {data['paid']}")

        return PaymentStatus(
            paid=paid_value,
            fee=Amount(unit=Unit.msat, amount=abs(data["details"]["fee"])),
            preimage=data["preimage"],
        )

    async def get_payment_quote(
        self, melt_quote: PostMeltQuoteRequest
    ) -> PaymentQuoteResponse:
        invoice_obj = decode(melt_quote.request)
        assert invoice_obj.amount_msat, "invoice has no amount."
        amount_msat = int(invoice_obj.amount_msat)
        fees_msat = fee_reserve(amount_msat)
        fees = Amount(unit=Unit.msat, amount=fees_msat)
        amount = Amount(unit=Unit.msat, amount=amount_msat)
        return PaymentQuoteResponse(
            checking_id=invoice_obj.payment_hash,
            fee=fees.to(self.unit, round="up"),
            amount=amount.to(self.unit, round="up"),
        )

    async def paid_invoices_stream(self) -> AsyncGenerator[str, None]:
        url = f"{self.endpoint}/api/v1/payments/sse"

        try:
            sse_headers = self.client.headers.copy()
            sse_headers.update(
                {
                    "accept": "text/event-stream",
                    "cache-control": "no-cache",
                    "connection": "keep-alive",
                }
            )
            async with self.client.stream(
                "GET",
                url,
                content="text/event-stream",
                timeout=None,
                headers=sse_headers,
            ) as r:
                sse_trigger = False
                async for line in r.aiter_lines():
                    # The data we want to listen to is of this shape:
                    # event: payment-received
                    # data: {.., "payment_hash" : "asd"}
                    if line.startswith("event: payment-received"):
                        sse_trigger = True
                        continue
                    elif sse_trigger and line.startswith("data:"):
                        data = json.loads(line[len("data:") :])
                        sse_trigger = False
                        yield data["payment_hash"]
                    else:
                        sse_trigger = False

        except (OSError, httpx.ReadError, httpx.ConnectError, httpx.ReadTimeout):
            pass

        await asyncio.sleep(1)<|MERGE_RESOLUTION|>--- conflicted
+++ resolved
@@ -2,6 +2,9 @@
 import asyncio
 import json
 from typing import AsyncGenerator, Optional
+import asyncio
+import json
+from typing import AsyncGenerator, Optional
 
 import httpx
 from bolt11 import (
@@ -10,11 +13,7 @@
 
 from ..core.base import Amount, MeltQuote, Unit
 from ..core.helpers import fee_reserve
-<<<<<<< HEAD
-from ..core.base import PostMeltQuoteRequest
-=======
 from ..core.models import PostMeltQuoteRequest
->>>>>>> 40e60c0e
 from ..core.settings import settings
 from .base import (
     InvoiceResponse,
